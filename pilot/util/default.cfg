# Licensed under the Apache License, Version 2.0 (the "License");
# you may not use this file except in compliance with the License.
# You may obtain a copy of the License at
# http://www.apache.org/licenses/LICENSE-2.0
#
# Authors:
# - Daniel Drizhuk, d.drizhuk@gmail.com, 2017
# - Paul Nilsson, paul.nilsson@cern.ch, 2017


################################
# Experiment specific paramters

[Experiment]

name: ATLAS


################################
# Pilot parameters

[Pilot]

# The default file name for the pilot log
pilotlog: pilotlog.txt

# The file name for the job definition
pandajobdata: pandaJobData.out

# Run with a fake test job, no server updates (values: 'fake', 'real'). The test job type can be 'production' or 'user'.
# The test transfer type can be 'direct' or 'NULL'. Test job command can be 'normal' or 'sleep' (normal means standard
# reconstruction job, while sleep means that the payload command is 'sleep 1' and no input or output transfers).
pandajob: real
testjobtype: production
testjobcommand: normal
testtransfertype: NULL

# The URL for the PanDA server
pandaserver: https://pandaserver.cern.ch:25443
# pandaserver: https://aipanda007.cern.ch:25443

# The heartbeat period in seconds (30*60 = 1800 s in normal mode, 5 * 60=300 s in ddebug mode)
heartbeat: 1800
debug_heartbeat: 300

# The minimum required disk space for the pilot to run a job
free_space_limit: 5 GB

# The maximum output file size
maximum_output_file_size: 500 GB

# The maximum allowed sum of all input files (files accessed by direct access not counted by pilot)
# (fall-back value, schedconfig value is primarily used)
maximum_input_file_sizes: 14336 MB

# Size limit of payload stdout size during running. unit is in kB (value = 2 * 1024 ** 2)
local_size_limit_stdout: 2097152

# The maximum number of getJob requests
maximum_getjob_requests: 2

# Looping job time limits; if job does not write anything in N hours, it is considered a looping job
looping_verifiction_time: 600
# for production jobs, 12*3600
looping_limit_default_prod: 43200
# for user jobs, 3*3600
looping_limit_default_user: 10800
# The minimum allowed looping limit, 2*3600
looping_limit_min_default: 7200

# Proxy verification time (used by monitoring) in seconds
proxy_verification_time: 600

# Disk space monitoring
disk_space_verification_time: 300

# Memory usage verification time (how often the memory monitor output will be checked)
memory_usage_verification_time: 60

# Process verification time
process_verification_time: 300

# Output file size verification time
output_verification_time: 300

# The default thread check time in seconds, used by thread monitoring
thread_check: 10

# The timing file used to store various timing measurements
timing_file: pilot_timing.json

################################
# Information service parameters

[Information]

<<<<<<< HEAD
# Path to local cache
#cache_dir:  /lustre/atlas/proj-shared/csc108/debug/atlas/HPC_pilot_test/queue_cache #for Titan
=======
# Path to cache
cache_dir: /lustre/atlas/proj-shared/csc108/debug/atlas/HPC_pilot_test/queue_cache

# File name for the queuedata json
queuedata: queuedata.json
>>>>>>> 284f6693

# URL for the PanDA queues json
queues: http://atlas-agis-api.cern.ch/request/pandaqueue/query/list/?json

# URL for the sites json
sites: http://atlas-agis-api.cern.ch/request/site/query/list/?json

# URL for the DDM endpoints json
storages: http://atlas-agis-api.cern.ch/request/ddmendpoint/query/list/?json

# URL for the SchedConfig json
schedconfig: http://pandaserver.cern.ch:25085/cache/schedconfig

# overwrite acopytools for queuedata
#acopytools: {'pr':['rucio']}
#acopytools: {'pr':['rucio'], 'pw':['gfalcopy'], 'pl':['gfalcopy']}
#acopytools: {'pr': ['lsm'], 'pw': ['lsm']}

################################
# Payload parameters

[Payload]

# File name for the job report produced by the payload
jobreport: jobReport.json

# File names for stdout/stderr
payloadstdout: payload.stdout
payloadstderr: payload.stderr


################################
# Container parameters

[Container]

# Master parameter
# Is the pilot allowed to use containers? If False, then any database settings are ignored
allow_container: False

# Name of middleware image (to be revised)
# This image is used if middleware is not found locally on the worker node. Middleware is expected to be present
# in the container image
middleware_container: middleware.img

# The setup type can be either ALRB or (explicit) singularity
setup_type: ALRB


################################
# Harvester parameters

[Harvester]

# Name of the job request file. The pilot places this file in the pilot launch directory when it wants Harvester
# to send another job (placed by Harvester in the same directory)
job_request_file: worker_requestjob.json

# Name of the kill worker file. The pilot places this file in the pilot launch directory when it has finished all jobs
# and wants Harvester to kill the worker (virtual machine)
kill_worker_file: kill_worker

# Name of file with list of IDs of PanDA jobs to be processed by HPC Pilot
jobs_list_file: worker_pandaids.json

# Name of file with PanDA job to be processed by HPC Pilot
pandajob_file: HPCJobs.json

# Name of file with worker report
workerAttributesFile: worker_attributes.json

# Name of file for declaration of stageout
StageOutnFile: event_status.dump.json

################################
# HPC parameters

[HPC]

# Path to scratch disk (RAM, SSD etc) for placing of job working directory

scratch: /tmp/scratch/<|MERGE_RESOLUTION|>--- conflicted
+++ resolved
@@ -94,16 +94,8 @@
 
 [Information]
 
-<<<<<<< HEAD
 # Path to local cache
 #cache_dir:  /lustre/atlas/proj-shared/csc108/debug/atlas/HPC_pilot_test/queue_cache #for Titan
-=======
-# Path to cache
-cache_dir: /lustre/atlas/proj-shared/csc108/debug/atlas/HPC_pilot_test/queue_cache
-
-# File name for the queuedata json
-queuedata: queuedata.json
->>>>>>> 284f6693
 
 # URL for the PanDA queues json
 queues: http://atlas-agis-api.cern.ch/request/pandaqueue/query/list/?json
@@ -116,6 +108,9 @@
 
 # URL for the SchedConfig json
 schedconfig: http://pandaserver.cern.ch:25085/cache/schedconfig
+
+# File name for the queuedata json
+queuedata: queuedata.json
 
 # overwrite acopytools for queuedata
 #acopytools: {'pr':['rucio']}

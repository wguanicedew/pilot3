--- conflicted
+++ resolved
@@ -63,13 +63,12 @@
         data['xml'] = urllib.quote_plus(xml)
 
     try:
-<<<<<<< HEAD
-        cmd = args.url + ':' + str(args.port) + 'server/panda/updateJob'
-        if https.request(cmd, data=data) is not None:
-=======
+        # cmd = args.url + ':' + str(args.port) + 'server/panda/updateJob'
+        # if https.request(cmd, data=data) is not None:
+
         if https.request('{pandaserver}/server/panda/updateJob'.format(pandaserver=config.Pilot.pandaserver),
                          data=data) is not None:
->>>>>>> 1e7e4811
+
             log.info('confirmed job state=%s' % state)
             return True
     except Exception as e:
@@ -164,20 +163,18 @@
         data = {'siteName': args.location.queue,
                 'prodSourceLabel': args.job_label}
 
-<<<<<<< HEAD
         # first check if a job definition exists locally
         # ..
 
-        logger.debug('trying to fetch job from %s' % args.url)
+        # logger.debug('trying to fetch job from %s' % args.url)
 
         # no local job definition, download from server
-        cmd = args.url + ':' + str(args.port) + '/server/panda/getJob'
-        logger.debug('executing command: %s' % cmd)
-        logger.debug('data=%s'%str(data))
-        res = https.request(cmd, data=data)
-=======
+        # cmd = args.url + ':' + str(args.port) + '/server/panda/getJob'
+        # logger.debug('executing command: %s' % cmd)
+        # logger.debug('data=%s'%str(data))
+        # res = https.request(cmd, data=data)
+
         res = https.request('{pandaserver}/server/panda/getJob'.format(pandaserver=config.Pilot.pandaserver), data=data)
->>>>>>> 1e7e4811
 
         if res is None:
             logger.warning('did not get a job -- sleep 60s and repeat')

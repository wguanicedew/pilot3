--- conflicted
+++ resolved
@@ -32,15 +32,12 @@
 from pilot.util.timing import add_to_pilot_timing
 from pilot.util.workernode import is_virtual_machine
 
-<<<<<<< HEAD
 RELEASE = '2'   # released number should be fixed at 2 for Pilot 2
 VERSION = '0'   # version number is '1' for first real Pilot 2 release, '0' until then, increased for bigger updates
 REVISION = '0'  # revision number should be reset to '0' for every new version release, increased for small updates
 BUILD = '183'   # build number should be reset to '1' for every new development cycle
 
 
-=======
->>>>>>> 72c77652
 def pilot_version_banner():
     """
     Print a pilot version banner.

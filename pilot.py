#!/usr/bin/env python
# Licensed under the Apache License, Version 2.0 (the "License");
# you may not use this file except in compliance with the License.
# You may obtain a copy of the License at
# http://www.apache.org/licenses/LICENSE-2.0
#
# Authors:
# - Mario Lassnig, mario.lassnig@cern.ch, 2016-2017
# - Daniel Drizhuk, d.drizhuk@gmail.com, 2017
# - Paul Nilsson, paul.nilsson@cern.ch, 2017-2018

from __future__ import print_function

import argparse
import logging
import sys
import threading
import time
from os import getcwd, chdir, environ
from shutil import rmtree

from pilot.common.exception import QueuedataFailure, PilotException
from pilot.info import set_info
from pilot.util.auxiliary import shell_exit_code
from pilot.util.config import config
from pilot.util.constants import SUCCESS, FAILURE, ERRNO_NOJOBS, PILOT_START_TIME, PILOT_END_TIME
from pilot.util.filehandling import get_pilot_work_dir, create_pilot_work_dir
from pilot.util.harvester import is_harvester_mode
from pilot.util.https import https_setup
from pilot.util.information import set_location
from pilot.util.mpi import get_ranks_info
from pilot.util.timing import add_to_pilot_timing
from pilot.util.workernode import is_virtual_machine

RELEASE = '2'   # released number should be fixed at 2 for Pilot 2
VERSION = '0'   # version number is '1' for first real Pilot 2 release, '0' until then, increased for bigger updates
REVISION = '0'  # revision number should be reset to '0' for every new version release, increased for small updates
<<<<<<< HEAD
BUILD = '149'   # build number should be reset to '1' for every new development cycle
=======
BUILD = '148'   # build number should be reset to '1' for every new development cycle
>>>>>>> eb4127df


def pilot_version_banner():
    """
    Print a pilot version banner.

    :return:
    """

    logger = logging.getLogger(__name__)

    version = '***  PanDA Pilot 2 version %s  ***' % get_pilot_version()
    logger.info('*' * len(version))
    logger.info(version)
    logger.info('*' * len(version))
    logger.info('')

    if is_virtual_machine():
        logger.info('pilot is running in a VM')


def get_pilot_version():
    """
    Return the current Pilot version string with the format <release>.<version>.<revision> (<build>).
    E.g. pilot_version = '2.1.3 (12)'
    :return: version string.
    """

    return '{release}.{version}.{revision} ({build})'.format(release=RELEASE,
                                                             version=VERSION,
                                                             revision=REVISION,
                                                             build=BUILD)


def main():
    """
    Main function of PanDA Pilot 2.
    Prepare for and execute the requested workflow.

    :return: exit code (int).
    """

    # get the logger
    logger = logging.getLogger(__name__)

    # print the pilot version
    pilot_version_banner()

    # define threading events
    args.graceful_stop = threading.Event()
    args.abort_job = threading.Event()
    args.job_aborted = threading.Event()

    # define useful variables
    args.retrieve_next_job = True  # go ahead and download a new job
    args.signal = None  # to store any incoming signals

    # read and parse config file
    config.read(args.config)

    # perform https setup
    https_setup(args, get_pilot_version())

    if not args.workflow == "generic_hpc":  # set_location does not work well for hpc workflow
        if not set_location(args):  # ## DEPRECATE ME LATER
            return False
        else:
            # set the site name for rucio
            environ['PILOT_RUCIO_SITENAME'] = args.location.site

    # initialize InfoService and populate args.info structure
    try:
        set_info(args)
    except QueuedataFailure as error:
        logger.fatal(error)
        return error.get_error_code()
    except PilotException as error:
        logger.fatal(error)
        return error.get_error_code()

    # set requested workflow
    logger.info('pilot arguments: %s' % str(args))
    logger.info('selected workflow: %s' % args.workflow)
    workflow = __import__('pilot.workflow.%s' % args.workflow, globals(), locals(), [args.workflow], -1)

    # execute workflow
    try:
        exit_code = workflow.run(args)
    except Exception as e:
        logger.fatal('main pilot function caught exception: %s' % e)
        exit_code = None

    return exit_code


class Args:
    """
    Dummy namespace class used to contain pilot arguments.
    """
    pass


# rename module to pilot2 to avoid conflict in import with pilot directory
def import_module(**kwargs):
    """
    This function allows for importing the pilot code.

    :param kwargs: pilot options (dictionary).
    :return: pilot error code (integer).
    """

    argument_dictionary = {'-a': kwargs.get('workdir', ''),
                           '-d': kwargs.get('debug', None),
                           '-w': kwargs.get('workflow', 'generic'),
                           '-l': kwargs.get('lifetime', '3600'),
                           '-q': kwargs.get('queue'),  # required
                           '-r': kwargs.get('resource'),  # required
                           '-s': kwargs.get('site'),  # required
                           '-j': kwargs.get('job_label', 'ptest'),  # change default later to 'managed'
                           '-i': kwargs.get('version_tag', 'PR'),
                           '-t': kwargs.get('verify_proxy', True),
                           '-z': kwargs.get('update_server', True),
                           '--cacert': kwargs.get('cacert', None),
                           '--capath': kwargs.get('capath'),
                           '--url': kwargs.get('url', ''),
                           '-p': kwargs.get('port', '25443'),
                           '--config': kwargs.get('config', ''),
                           '--country-group': kwargs.get('country_group', ''),
                           '--working-group': kwargs.get('working_group', ''),
                           '--allow-other-country': kwargs.get('allow_other_country', 'False'),
                           '--allow-same-user': kwargs.get('allow_same_user', 'True'),
                           '--pilot-user': kwargs.get('pilot_user', 'generic'),
                           '--input-dir': kwargs.get('input_dir', ''),
                           '--output-dir': kwargs.get('output_dir', ''),
                           '--hpc-resource': kwargs.get('hpc_resource', ''),
                           '--harvester-workdir': kwargs.get('harvester_workdir', ''),
                           '--harvester-datadir': kwargs.get('harvester_datadir', ''),
                           '--harvester-eventstatusdump': kwargs.get('harvester_eventstatusdump', ''),
                           '--harvester-workerattributes': kwargs.get('harvester_workerattributes', ''),
                           '--resource-type': kwargs.get('resource_type', '')
                           }

    args = Args()
    parser = argparse.ArgumentParser()
    for key, value in argument_dictionary.iteritems():
        print(key, value)
        parser.add_argument(key)
        parser.parse_args(args=[key, value], namespace=args)  # convert back int and bool strings to int and bool??

    # call main pilot function

    return 0


def get_args():
    """
    Return the args from the arg parser.

    :return: args (arg parser object).
    """

    arg_parser = argparse.ArgumentParser()

    # pilot log creation
    arg_parser.add_argument('--no-pilot-log',
                            dest='nopilotlog',
                            action='store_true',
                            default=False,
                            help='Do not write the pilot log to file')

    # pilot work directory
    arg_parser.add_argument('-a',
                            dest='workdir',
                            default="",
                            help='Pilot work directory')

    # debug option to enable more log messages
    arg_parser.add_argument('-d',
                            dest='debug',
                            action='store_true',
                            default=False,
                            help='Enable debug mode for logging messages')

    # the choices must match in name the python module in pilot/workflow/
    arg_parser.add_argument('-w',
                            dest='workflow',
                            default='generic',
                            choices=['generic', 'generic_hpc',
                                     'production', 'production_hpc',
                                     'analysis', 'analysis_hpc',
                                     'eventservice_hpc'],
                            help='Pilot workflow (default: generic)')

    # graciously stop pilot process after hard limit
    arg_parser.add_argument('-l',
                            dest='lifetime',
                            default=324000,
                            required=False,
                            type=int,
                            help='Pilot lifetime seconds (default: 324000 s)')

    # set the appropriate site, resource and queue
    arg_parser.add_argument('-q',
                            dest='queue',
                            required=True,
                            help='MANDATORY: queue name (e.g., AGLT2_TEST-condor')
    arg_parser.add_argument('-r',
                            dest='resource',
                            required=True,  # it is needed by the dispatcher (only)
                            help='MANDATORY: resource name (e.g., AGLT2_TEST')
    arg_parser.add_argument('-s',
                            dest='site',
                            required=True,  # it is needed by the dispatcher (only)
                            help='MANDATORY: site name (e.g., AGLT2_TEST')

    # graciously stop pilot process after hard limit
    arg_parser.add_argument('-j',
                            dest='job_label',
                            default='ptest',
                            help='Job prod/source label (default: ptest)')

    # pilot version tag; PR or RC
    arg_parser.add_argument('-i',
                            dest='version_tag',
                            default='PR',
                            help='Version tag (default: PR, optional: RC)')

    arg_parser.add_argument('-z',
                            dest='update_server',
                            action='store_true',
                            default=True,
                            help='Disable server updates')

    arg_parser.add_argument('-t',
                            dest='verify_proxy',
                            action='store_false',
                            default=True,
                            help='Disable proxy verification')

    # SSL certificates
    arg_parser.add_argument('--cacert',
                            dest='cacert',
                            default=None,
                            help='CA certificate to use with HTTPS calls to server, commonly X509 proxy',
                            metavar='path/to/your/certificate')
    arg_parser.add_argument('--capath',
                            dest='capath',
                            default=None,
                            help='CA certificates path',
                            metavar='path/to/certificates/')

    # PanDA server URL and port
    arg_parser.add_argument('--url',
                            dest='url',
                            default='',  # the proper default is stored in config.cfg
                            help='PanDA server URL')
    arg_parser.add_argument('-p',
                            dest='port',
                            default=25443,
                            help='PanDA server port')

    # Configuration option
    arg_parser.add_argument('--config',
                            dest='config',
                            default='',
                            help='Config file path',
                            metavar='path/to/pilot.cfg')

    # Country group
    arg_parser.add_argument('--country-group',
                            dest='country_group',
                            default='',
                            help='Country group option for getjob request')

    # Working group
    arg_parser.add_argument('--working-group',
                            dest='working_group',
                            default='',
                            help='Working group option for getjob request')

    # Allow other country
    arg_parser.add_argument('--allow-other-country',
                            dest='allow_other_country',
                            type=bool,
                            default=False,
                            help='Is the resource allowed to be used outside the privileged group?')

    # Allow same user
    arg_parser.add_argument('--allow-same-user',
                            dest='allow_same_user',
                            type=bool,
                            default=True,
                            help='Multi-jobs will only come from same taskID (and thus same user)')

    # Experiment
    arg_parser.add_argument('--pilot-user',
                            dest='pilot_user',
                            default='generic',
                            required=True,
                            help='Pilot user, e.g. name of experiment')

    # Harvester specific options (if any of the following options are used, args.harvester will be set to True)
    arg_parser.add_argument('--harvester-workdir',
                            dest='harvester_workdir',
                            default='',
                            help='Harvester work directory')
    arg_parser.add_argument('--harvester-datadir',
                            dest='harvester_datadir',
                            default='',
                            help='Harvester data directory')
    arg_parser.add_argument('--harvester-eventstatusdump',
                            dest='harvester_eventstatusdump',
                            default='',
                            help='Harvester event status dump json file containing processing status')
    arg_parser.add_argument('--harvester-workerattributes',
                            dest='harvester_workerattributes',
                            default='',
                            help='Harvester worker attributes json file containing job status')
    arg_parser.add_argument('--resource-type',
                            dest='resource_type',
                            default='',
                            type=str,
                            choices=['MCORE', 'SCORE'],
                            help='Resource type; MSCORE or SCORE')

    # Harvester and Nordugrid specific options
    arg_parser.add_argument('--input-dir',
                            dest='input_dir',
                            default='',
                            help='Input directory')
    arg_parser.add_argument('--output-dir',
                            dest='output_dir',
                            default='',
                            help='Output directory')

    # HPC options
    arg_parser.add_argument('--hpc-resource',
                            dest='hpc_resource',
                            default='',
                            help='Name of the HPC (e.g. Titan)')

    return arg_parser.parse_args()


def create_main_work_dir(args):
    """
    Create and return the pilot's main work directory.
    The function also sets args.mainworkdir and cd's into this directory.

    :param args: pilot arguments object.
    :return: exit code (int), main work directory (string).
    """

    exit_code = 0

    if args.workdir != "":
        mainworkdir = get_pilot_work_dir(args.workdir)
        try:
            create_pilot_work_dir(mainworkdir)
        except Exception as e:
            # print to stderr since logging has not been established yet
            print('failed to create workdir at %s -- aborting: %s' % (mainworkdir, e), file=sys.stderr)
            exit_code = shell_exit_code(e._errorCode)
    else:
        mainworkdir = getcwd()

    args.mainworkdir = mainworkdir
    chdir(mainworkdir)

    return exit_code, mainworkdir


def set_environment_variables(args, mainworkdir):
    """
    Set environment variables. To be replaced with singleton implementation.
    This function sets PILOT_WORK_DIR, PILOT_HOME, PILOT_SITENAME, PILOT_USER and PILOT_VERSION.

    :param args:
    :param mainworkdir:
    :return:
    """

    # working directory as set with a pilot option (e.g. ..)
    environ['PILOT_WORK_DIR'] = args.workdir  # TODO: replace with singleton

    # main work directory (e.g. /scratch/PanDA_Pilot2_3908_1537173670)
    environ['PILOT_HOME'] = mainworkdir  # TODO: replace with singleton

    # pilot source directory (e.g. /cluster/home/usatlas1/gram_scratch_hHq4Ns/condorg_oqmHdWxz)
    environ['PILOT_SOURCE_DIR'] = args.sourcedir  # TODO: replace with singleton

    # store the site name as set with a pilot option
    environ['PILOT_SITENAME'] = args.site  # TODO: replace with singleton

    # set the pilot user (e.g. ATLAS)
    environ['PILOT_USER'] = args.pilot_user  # TODO: replace with singleton

    # internal pilot state
    environ['PILOT_STATE'] = 'startup'  # TODO: replace with singleton

    # set the pilot version
    environ['PILOT_VERSION'] = get_pilot_version()


def establish_logging(args):
    """
    Setup and establish logging.

    :param args: pilot arguments object.
    :return:
    """

    console = logging.StreamHandler(sys.stdout)
    if args.debug:
        format_str = '%(asctime)s | %(levelname)-8s | %(threadName)-19s | %(name)-32s | %(funcName)-25s | %(message)s'
        level = logging.DEBUG
    else:
        format_str = '%(asctime)s | %(levelname)-8s | %(message)s'
        level = logging.INFO
    rank, maxrank = get_ranks_info()
    if rank is not None:
        format_str = 'Rank {0} |'.format(rank) + format_str
    if args.nopilotlog:
        logging.basicConfig(level=level, format=format_str)
    else:
        logging.basicConfig(filename=config.Pilot.pilotlog, level=level, format=format_str)
    console.setLevel(level)
    console.setFormatter(logging.Formatter(format_str))
    logging.Formatter.converter = time.gmtime
    logging.getLogger('').addHandler(console)


def wrap_up(initdir, mainworkdir, args):
    """
    Perform cleanup and terminate logging.

    :param initdir: launch directory (string).
    :param mainworkdir: main work directory (string).
    :param args: pilot arguments object.
    :return: exit code (int).
    """

    exit_code = 0

    # cleanup pilot workdir if created
    if initdir != mainworkdir:
        chdir(initdir)
        try:
            rmtree(mainworkdir)
        except Exception as e:
            logging.warning("failed to remove %s: %s" % (mainworkdir, e))
        else:
            logging.info("removed %s" % mainworkdir)

    # in Harvester mode, create a kill_worker file that will instruct Harvester that the pilot has finished
    if args.harvester:
        from pilot.util.harvester import kill_worker
        kill_worker()

    try:
        exit_code = trace.pilot['error_code']
    except Exception:
        exit_code = trace
    else:
        logging.info('traces error code: %d' % exit_code)
        if trace.pilot['nr_jobs'] <= 1:
            if exit_code != 0:
                logging.info('an exit code was already set: %d (will be converted to a standard shell code)' % exit_code)
        elif trace.pilot['nr_jobs'] > 0:
            if trace.pilot['nr_jobs'] == 1:
                logging.getLogger(__name__).info('pilot has finished (%d job was processed)' % trace.pilot['nr_jobs'])
            else:
                logging.getLogger(__name__).info('pilot has finished (%d jobs were processed)' % trace.pilot['nr_jobs'])
            exit_code = SUCCESS
        elif trace.pilot['state'] == FAILURE:
            logging.critical('pilot workflow failure -- aborting')
        elif trace.pilot['state'] == ERRNO_NOJOBS:
            logging.critical('pilot did not process any events -- aborting')
            exit_code = ERRNO_NOJOBS
    logging.info('pilot has finished')
    logging.shutdown()

    return shell_exit_code(exit_code)


if __name__ == '__main__':
    """
    Main function of pilot module.
    """

    # get the args from the arg parser
    args = get_args()

    # Define and set the main harvester control boolean
    args.harvester = is_harvester_mode(args)

    # initialize the pilot timing dictionary
    args.timing = {}  # TODO: move to singleton?

    # initialize job status dictionary (e.g. used to keep track of log transfers)
    args.job_status = {}  # TODO: move to singleton or to job object directly?

    # store T0 time stamp
    add_to_pilot_timing('0', PILOT_START_TIME, time.time(), args)

    # if requested by the wrapper via a pilot option, create the main pilot workdir and cd into it
    args.sourcedir = getcwd()

    exit_code, mainworkdir = create_main_work_dir(args)
    if exit_code != 0:
        sys.exit(exit_code)

    # set environment variables (to be replaced with singleton implementation)
    set_environment_variables(args, mainworkdir)

    # setup and establish standard logging
    establish_logging(args)

    # execute main function
    trace = main()

    # store final time stamp (cannot be placed later since the mainworkdir is about to be purged)
    add_to_pilot_timing('0', PILOT_END_TIME, time.time(), args, store=False)

    # perform cleanup and terminate logging
    exit_code = wrap_up(args.sourcedir, mainworkdir, args)

    # the end.
    sys.exit(exit_code)<|MERGE_RESOLUTION|>--- conflicted
+++ resolved
@@ -35,11 +35,7 @@
 RELEASE = '2'   # released number should be fixed at 2 for Pilot 2
 VERSION = '0'   # version number is '1' for first real Pilot 2 release, '0' until then, increased for bigger updates
 REVISION = '0'  # revision number should be reset to '0' for every new version release, increased for small updates
-<<<<<<< HEAD
 BUILD = '149'   # build number should be reset to '1' for every new development cycle
-=======
-BUILD = '148'   # build number should be reset to '1' for every new development cycle
->>>>>>> eb4127df
 
 
 def pilot_version_banner():

#!/usr/bin/env python
# Licensed under the Apache License, Version 2.0 (the "License");
# you may not use this file except in compliance with the License.
# You may obtain a copy of the License at
# http://www.apache.org/licenses/LICENSE-2.0
#
# Authors:
# - Mario Lassnig, mario.lassnig@cern.ch, 2016-2017
# - Daniel Drizhuk, d.drizhuk@gmail.com, 2017
# - Paul Nilsson, paul.nilsson@cern.ch

import argparse
import logging
import sys
import threading
import time
from os import getcwd, chdir, environ
from shutil import rmtree

from pilot.util.constants import SUCCESS, FAILURE, ERRNO_NOJOBS
from pilot.util.https import https_setup
from pilot.util.information import set_location
from pilot.util.filehandling import get_pilot_work_dir, create_pilot_work_dir
from pilot.util.config import config

<<<<<<< HEAD
VERSION = '2018-02-07.002'
=======
VERSION = '2018-02-09.001'
>>>>>>> cd0e2c34


def main():
    """ Main function of PanDA Pilot 2 """

    logger = logging.getLogger(__name__)
    logger.info('PanDA Pilot 2 version %s' % VERSION)

    args.graceful_stop = threading.Event()
    args.retrieve_next_job = True  # go ahead and download a new job
    config.read(args.config)

    https_setup(args, VERSION)

    if not set_location(args):
        return False

    logger.info('pilot arguments: %s' % str(args))
    logger.info('selected workflow: %s' % args.workflow)
    workflow = __import__('pilot.workflow.%s' % args.workflow, globals(), locals(), [args.workflow], -1)

    return workflow.run(args)


class Args:
    """
    Dummy namespace class used to contain pilot arguments.
    """
    pass


# rename module to pilot2 to avoid conflict in import with pilot directory
def import_module(**kwargs):
    """
    This function allows for importing the pilot code.

    :param kwargs: pilot options (dictionary).
    :return: pilot error code (integer).
    """

    argument_dictionary = {'-a': kwargs.get('workdir', ''),
                           '-d': kwargs.get('debug', None),
                           '-w': kwargs.get('workflow', 'generic'),
                           '-l': kwargs.get('lifetime', '3600'),
                           '-q': kwargs.get('queue'),  # required
                           '-r': kwargs.get('resource'),  # required
                           '-s': kwargs.get('site'),  # required
                           '-j': kwargs.get('job_label', 'ptest'),  # change default later to 'managed'
                           '-i': kwargs.get('version_tag', 'PR'),
                           '--cacert': kwargs.get('cacert', None),
                           '--capath': kwargs.get('capath'),
                           '--url': kwargs.get('url', ''),
                           '-p': kwargs.get('port', '25443'),
                           '--config': kwargs.get('config', ''),
                           '--country-group': kwargs.get('country_group', ''),
                           '--working-group': kwargs.get('working_group', ''),
                           '--allow-other-country': kwargs.get('allow_other_country', 'False'),
                           '--allow-same-user': kwargs.get('allow_same_user', 'True'),
                           '--pilot-user': kwargs.get('pilot_user', 'generic')
                           }

    args = Args()
    parser = argparse.ArgumentParser()
    for key, value in argument_dictionary.iteritems():
        print key, value
        parser.add_argument(key)
        parser.parse_args(args=[key, value], namespace=args)  # convert back int and bool strings to int and bool??

    # call main pilot function

    return 0


if __name__ == '__main__':
    arg_parser = argparse.ArgumentParser()

    # pilot work directory
    arg_parser.add_argument('-a',
                            dest='workdir',
                            default="",
                            help='Pilot work directory')

    # debug option to enable more log messages
    arg_parser.add_argument('-d',
                            dest='debug',
                            action='store_true',
                            default=False,
                            help='Enable debug mode for logging messages')

    # the choices must match in name the python module in pilot/workflow/
    arg_parser.add_argument('-w',
                            dest='workflow',
                            default='generic',
                            choices=['generic', 'generic_hpc',
                                     'production', 'production_hpc',
                                     'analysis', 'analysis_hpc',
                                     'eventservice', 'eventservice_hpc'],
                            help='Pilot workflow (default: generic)')

    # graciously stop pilot process after hard limit
    arg_parser.add_argument('-l',
                            dest='lifetime',
                            default=3600,
                            required=False,
                            type=int,
                            help='Pilot lifetime seconds (default: 3600 s)')

    # set the appropriate site, resource and queue
    arg_parser.add_argument('-q',
                            dest='queue',
                            required=True,
                            help='MANDATORY: queue name (e.g., AGLT2_TEST-condor')
    arg_parser.add_argument('-r',
                            dest='resource',
                            required=True,  # it is needed by the dispatcher (only)
                            help='MANDATORY: resource name (e.g., AGLT2_TEST')
    arg_parser.add_argument('-s',
                            dest='site',
                            required=True,  # it is needed by the dispatcher (only)
                            help='MANDATORY: site name (e.g., AGLT2_TEST')

    # graciously stop pilot process after hard limit
    arg_parser.add_argument('-j',
                            dest='job_label',
                            default='ptest',
                            help='Job prod/source label (default: ptest)')

    # pilot version tag; PR or RC
    arg_parser.add_argument('-i',
                            dest='version_tag',
                            default='PR',
                            help='Version tag (default: PR, optional: RC)')

    arg_parser.add_argument('-z',
                            dest='update_server',
                            default=True,
                            type=bool,
                            help='Update server (default: True)')

    # SSL certificates
    arg_parser.add_argument('--cacert',
                            dest='cacert',
                            default=None,
                            help='CA certificate to use with HTTPS calls to server, commonly X509 proxy',
                            metavar='path/to/your/certificate')
    arg_parser.add_argument('--capath',
                            dest='capath',
                            default=None,
                            help='CA certificates path',
                            metavar='path/to/certificates/')

    # PanDA server URL and port
    arg_parser.add_argument('--url',
                            dest='url',
                            default='',  # the proper default is stored in config.cfg
                            help='PanDA server URL')
    arg_parser.add_argument('-p',
                            dest='port',
                            default=25443,
                            help='PanDA server port')

    # Configuration option
    arg_parser.add_argument('--config',
                            dest='config',
                            default='',
                            help='Config file path',
                            metavar='path/to/pilot.cfg')

    # Country group
    arg_parser.add_argument('--country-group',
                            dest='country_group',
                            default='',
                            help='Country group option for getjob request')

    # Working group
    arg_parser.add_argument('--working-group',
                            dest='working_group',
                            default='',
                            help='Working group option for getjob request')

    # Allow other country
    arg_parser.add_argument('--allow-other-country',
                            dest='allow_other_country',
                            type=bool,
                            default=False,
                            help='Is the resource allowed to be used outside the privileged group?')

    # Allow same user
    arg_parser.add_argument('--allow-same-user',
                            dest='allow_same_user',
                            type=bool,
                            default=True,
                            help='Multi-jobs will only come from same taskID (and thus same user)')

    # Experiment
    arg_parser.add_argument('--pilot-user',
                            dest='pilot_user',
                            default='generic',
                            required=True,
                            help='Pilot user, e.g. name of experiment')

    # Harvester specific options (if any of the following options are used, args.harvester will be set to True)
    arg_parser.add_argument('--harvester-workdir',
                            dest='harvester_workdir',
                            default='',
                            help='Harvester work directory')
    arg_parser.add_argument('--harvester-datadir',
                            dest='harvester_datadir',
                            default='',
                            help='Harvester data directory')
    arg_parser.add_argument('--harvester-eventstatusdump',
                            dest='harvester_eventstatusdump',
                            default='',
                            help='Harvester event status dump json file')
    arg_parser.add_argument('--harvester-workerattributes',
                            dest='harvester_workerattributes',
                            default='',
                            help='Harvester worker attributes json file')

    args = arg_parser.parse_args()

    # Define and set the main harvester control boolean
    if (args.harvester_workdir != '' or args.harvester_datadir != '' or args.harvester_eventstatusdump != '' or
            args.harvester_workerattributes != '') and not args.update_server:
        args.harvester = True
    else:
        args.harvester = False

    # If requested by the wrapper via a pilot option, create the main pilot workdir and cd into it
    initdir = getcwd()
    if args.workdir != "":
        mainworkdir = get_pilot_work_dir(args.workdir)
        try:
            create_pilot_work_dir(mainworkdir)
        except Exception as e:
            # print to stderr since logging has not been established yet
            from sys import stderr
            print >> stderr, 'failed to create workdir at %s -- aborting: %s' % (mainworkdir, e)
            sys.exit(FAILURE)
    else:
        mainworkdir = getcwd()

    environ['PILOT_HOME'] = mainworkdir  # TODO: replace with singleton
    args.mainworkdir = mainworkdir
    chdir(mainworkdir)

    # Set the pilot user
    environ['PILOT_USER'] = args.pilot_user  # TODO: replace with singleton

    # Set the pilot version
    environ['PILOT_VERSION'] = VERSION

    # Establish logging
    console = logging.StreamHandler(sys.stdout)
    if args.debug:
        logging.basicConfig(filename=config.Pilot.pilotlog, level=logging.DEBUG,
                            format='%(asctime)s | %(levelname)-8s | %(threadName)-10s | %(name)-32s | %(funcName)-25s | %(message)s')
        console.setLevel(logging.DEBUG)
        console.setFormatter(logging.Formatter(
            '%(asctime)s | %(levelname)-8s | %(threadName)-10s | %(name)-32s | %(funcName)-32s | %(message)s'))
    else:
        logging.basicConfig(filename=config.Pilot.pilotlog, level=logging.INFO,
                            format='%(asctime)s | %(levelname)-8s | %(message)s')
        console.setLevel(logging.INFO)
        console.setFormatter(logging.Formatter('%(asctime)s | %(levelname)-8s | %(message)s'))
    logging.Formatter.converter = time.gmtime
    logging.getLogger('').addHandler(console)

    trace = main()

    # cleanup pilot workdir if created
    if initdir != mainworkdir:
        chdir(initdir)
        try:
            rmtree(mainworkdir)
        except Exception as e:
            logging.warning("failed to remove %s: %s" % (mainworkdir, e))
        else:
            logging.info("removed %s" % mainworkdir)

    logging.shutdown()

    # in Harvester mode, create a kill_worker file that will instruct Harvester that the pilot has finished
    if args.harvester:
        from pilot.util.harvester import kill_worker
        kill_worker()

    if not trace:
        logging.getLogger(__name__).critical('pilot startup did not succeed -- aborting')
        sys.exit(FAILURE)
    elif trace.pilot['nr_jobs'] > 0:
        sys.exit(SUCCESS)
    else:
        sys.exit(ERRNO_NOJOBS)<|MERGE_RESOLUTION|>--- conflicted
+++ resolved
@@ -23,11 +23,7 @@
 from pilot.util.filehandling import get_pilot_work_dir, create_pilot_work_dir
 from pilot.util.config import config
 
-<<<<<<< HEAD
-VERSION = '2018-02-07.002'
-=======
 VERSION = '2018-02-09.001'
->>>>>>> cd0e2c34
 
 
 def main():
